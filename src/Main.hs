{-
   Copyright 2016, Dominic Orchard, Andrew Rice, Mistral Contrastin, Matthew Danish

   Licensed under the Apache License, Version 2.0 (the "License");
   you may not use this file except in compliance with the License.
   You may obtain a copy of the License at
       http://www.apache.org/licenses/LICENSE-2.0

   Unless required by applicable law or agreed to in writing, software
   distributed under the License is distributed on an "AS IS" BASIS,
   WITHOUT WARRANTIES OR CONDITIONS OF ANY KIND, either express or implied.
   See the License for the specific language governing permissions and
   limitations under the License.
-}

{-# LANGUAGE ScopedTypeVariables, ImplicitParams, DoAndIfThenElse, PatternGuards #-}

module Main where

import qualified Language.Fortran.Parser as Fortran
import Language.Fortran.PreProcess
import Language.Fortran

-- FORPAR
import qualified Forpar.Parser.Fortran77 as F77
import qualified Forpar.AST as A
import Forpar.Analysis.Renaming(renameAndStrip, analyseRenames, unrename, NameMap)
import Forpar.Analysis(initAnalysis)
import Camfort.Extensions.UnitsForpar
-- TODO: move into the 'Functionality' module
import qualified Camfort.Analysis.StencilSpecification as StencilsForpar

import Data.Generics.Uniplate.Operations
import System.Console.GetOpt
import System.Directory
import System.Environment
import System.IO

import Camfort.Analysis.Annotations hiding (Unitless)
import Camfort.Helpers
import Camfort.Output
import Camfort.Input
import Camfort.Functionality

import System.Console.GetOpt
import System.Environment
import System.IO

<<<<<<< HEAD
import Data.List (foldl', nub, (\\), elemIndices, intersperse)
=======
import Debug.Trace

import Data.List (foldl', nub, (\\), elemIndices, intersperse, intercalate)
>>>>>>> a2ac0118
import Data.Text (pack, unpack, split)
import qualified Data.Map as M
import Data.Maybe

import Data.Text (pack, unpack, split)

-- * The main entry point to CamFort
{-| The entry point to CamFort. Displays user information, and handlers which functionality
     is being requested -}
main = do putStrLn introMessage
          args <- getArgs

          if (length args >= 2) then

              let (func : (inp : _)) = args
              in case lookup func functionality of
                   Just (fun, _) ->
                     do (numReqArgs, outp) <- if (func `elem` outputNotRequired)
                                               then if (length args >= 3 && (head (args !! 2) == '-'))
                                                    then return (2, "")
                                                    else -- case where an unnecessary output is specified
                                                      return (3, "")

                                               else if (length args >= 3)
                                                    then return (3, args !! 2)
                                                    else error $ usage ++ "This mode requires an output file/directory to be specified."
                        (opts, _) <- compilerOpts (drop numReqArgs args)
                        let excluded_files = map unpack (split (==',') (pack (getExcludes opts)))
                        fun inp excluded_files outp opts
                   Nothing -> putStrLn $ fullUsageInfo

          else if (length args == 1) then putStrLn $ usage ++ "Please specify an input file/directory"
                                     else putStrLn $ fullUsageInfo

-- * Options for CamFort  and information on the different modes

fullUsageInfo = (usageInfo (usage ++ menu ++ "\nOptions:") options)

options :: [OptDescr Flag]
options =
     [ Option ['v','?'] ["version"] (NoArg Version)       "show version number"
     , Option ['e']     ["exclude"] (ReqArg Excludes "FILES") "files to exclude (comma separated list, no spaces)"
     , Option ['s']     ["units-solver"]  (ReqArg (Solver . read) "ID") "units-of-measure solver. ID = Custom or LAPACK"
     , Option ['l']     ["units-literals"] (ReqArg (Literals . read) "ID") "units-of-measure literals mode. ID = Unitless, Poly, or Mixed"
     ]

compilerOpts :: [String] -> IO ([Flag], [String])
compilerOpts argv =
       case getOpt Permute options argv of
          (o,n,[]  ) -> return (o,n)
          (_,_,errs) -> ioError (userError (concat errs ++ usageInfo header options))
      where header = introMessage ++ usage ++ menu ++ "\nOptions:"

-- * Which modes do not require an output
outputNotRequired = ["criticalUnits", "count"]

functionality = analyses ++ refactorings

{-| List of refactorings provided in CamFort -}
refactorings :: [(String, (FileOrDir -> [Filename] -> FileOrDir -> Options -> IO (), String))]
refactorings =
    [("common", (common, "common block elimination")),
     ("commonArg", (commonToArgs, "common block elimination (to parameter passing)")),
     ("equivalence", (equivalences, "equivalence elimination")),
     ("dataType", (typeStructuring, "derived data type introduction")),
     ("dead", (dead, "dead-code elimination")),
     ("units", (units, "unit-of-measure inference")) ]

{-| List of analses provided by CamFort -}
analyses :: [(String, (FileOrDir -> [Filename] -> FileOrDir -> Options -> IO (), String))]
analyses =
    [("asts", (asts, "blank analysis, outputs analysis files with AST information")),
     ("lva", (lvaA, "live-variable analysis")),
     ("loops", (loops, "loop information")),
     ("count", (countVarDecls, "count variable declarations")),
     ("criticalUnits", (unitCriticals, "calculate the critical variables for units-of-measure inference")),
     ("ast", (ast, "print the raw AST -- for development purposes")),
     ("stencils-infer", (stencilsInf, "stencil spec inference")),
     ("stencils-check", (stencilsCheck, "stencil spec checking"))]

-- * Usage and about information
version = 0.750
introMessage = "CamFort " ++ (show version) ++ " - Cambridge Fortran Infrastructure."
usage = "Usage: camfort <MODE> <INPUT> [OUTPUT] [OPTIONS...]\n"
menu = "Refactor functions:\n"
        ++ concatMap (\(k, (_, info)) -> "\t" ++ k ++ (replicate (15 - length k) ' ')
        ++ "\t [" ++ info ++ "] \n") refactorings
        ++ "\nAnalysis functions:\n"
        ++ concatMap (\(k, (_, info)) -> "\t" ++ k ++ (replicate (15 - length k) ' ')
        ++ "\t [" ++ info ++ "] \n") analyses


-- * Builders for analysers and refactorings


class Show' s where
      show' :: s -> String
instance Show' String where
      show' = id
instance Show' Int where
      show' = show

test = stencilsInfForPar "samples/stencils/one.f" [] () ()
testVFC = stencilsVarFlowCycles "samples/stencils/one.f" [] () ()

oldTest = stencilsInf "samples/stencils/one.f90" [] () ()

--------------------------------------------------
-- Forpar stuff

stencilsInfForPar inSrc excludes _ _ = do
  putStrLn $ "Inferring stencil specs for " ++ show inSrc ++ "\n"
  doAnalysisSummaryForpar StencilsForpar.infer inSrc excludes
----

stencilsVarFlowCycles inSrc excludes _ _ = do
  putStrLn $ "Inferring var flow cycles for " ++ show inSrc ++ "\n"
  doAnalysisSummaryForpar (intercalate ", " . map show . StencilsForpar.findVarFlowCycles) inSrc excludes

----
doAnalysisSummaryForpar :: (Monoid s, Show' s) => (A.ProgramFile A -> s) -> FileOrDir -> [Filename] -> IO ()
doAnalysisSummaryForpar aFun inSrc excludes = do
  if excludes /= [] && excludes /= [""]
    then putStrLn $ "Excluding " ++ (concat $ intersperse "," excludes) ++ " from " ++ inSrc ++ "/"
    else return ()
  ps <- readForparseSrcDir inSrc excludes
  let inFiles = map Fortran.fst3 ps
  putStrLn "Output of the analysis:"
  putStrLn . show' $ foldl' (\n (f, _, ps) -> n `mappend` (aFun ps)) mempty ps
----
doRefactorForpar :: ([(Filename, A.ProgramFile A)] -> (String, [(Filename, A.ProgramFile Annotation)])) -> FileOrDir -> [Filename] -> FileOrDir -> IO ()
doRefactorForpar rFun inSrc excludes outSrc =
  do if excludes /= [] && excludes /= [""]
         then putStrLn $ "Excluding " ++ (concat $ intersperse "," excludes) ++ " from " ++ inSrc ++ "/"
         else return ()
----
     ps <- readForparseSrcDir inSrc excludes
     let (report, ps') = rFun (map (\(f, inp, ast) -> (f, ast)) ps)
     --let outFiles = filter (\f -not ((take (length $ d ++ "out") f) == (d ++ "out"))) (map fst ps')
     let outFiles = map fst ps'
     putStrLn report
     -- outputFiles inSrc outSrc (zip3 outFiles (map Fortran.snd3 ps ++ (repeat "")) (map snd ps'))
----
{-| Performs an analysis which reports to the user, but does not output any files -}
doAnalysisReportForpar :: ([(Filename, A.ProgramFile A)] -> (String, t1)) -> FileOrDir -> [Filename] -> t -> IO ()
doAnalysisReportForpar rFun inSrc excludes outSrc = do
  if excludes /= [] && excludes /= [""]
      then putStrLn $ "Excluding " ++ (concat $ intersperse "," excludes) ++ " from " ++ inSrc ++ "/"
      else return ()
  ps <- readForparseSrcDir inSrc excludes
----
  putStr "\n"
  let (report, ps') = rFun (map (\(f, inp, ast) -> (f, ast)) ps)
  putStrLn report
----
-- * Source directory and file handling
readForparseSrcDir :: FileOrDir -> [Filename] -> IO [(Filename, SourceText, A.ProgramFile A)]
readForparseSrcDir inp excludes = do isdir <- isDirectory inp
                                     files <- if isdir then
                                                  do files <- rGetDirContents inp
                                                     return $ (map (\y -> inp ++ "/" ++ y) files) \\ excludes
                                              else return [inp]
                                     mapM readForparseSrcFile files
----
{-| Read a specific file, and parse it -}
readParseSrcFile :: Filename -> IO (Filename, SourceText, Program A)
readParseSrcFile f = do putStrLn f
                        inp <- readFile f
                        ast <- parse f
                        return $ (f, inp, map (fmap (const unitAnnotation)) ast)
----
{-| Read a specific file, and parse it -}
readForparseSrcFile :: Filename -> IO (Filename, SourceText, A.ProgramFile A)
readForparseSrcFile f = do putStrLn f
                           inp <- readFile f
                           let ast = forparse inp f
                           return $ (f, inp, fmap (const unitAnnotation) ast)
----
{-| parse file into an un-annotated Fortran AST -}
forparse :: SourceText -> Filename -> A.ProgramFile ()
forparse contents f = F77.fortran77Parser contents f<|MERGE_RESOLUTION|>--- conflicted
+++ resolved
@@ -46,13 +46,9 @@
 import System.Environment
 import System.IO
 
-<<<<<<< HEAD
-import Data.List (foldl', nub, (\\), elemIndices, intersperse)
-=======
 import Debug.Trace
 
 import Data.List (foldl', nub, (\\), elemIndices, intersperse, intercalate)
->>>>>>> a2ac0118
 import Data.Text (pack, unpack, split)
 import qualified Data.Map as M
 import Data.Maybe
