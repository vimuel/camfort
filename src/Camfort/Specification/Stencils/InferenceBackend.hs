{-
   Copyright 2016, Dominic Orchard, Andrew Rice, Mistral Contrastin, Matthew Danish

   Licensed under the Apache License, Version 2.0 (the "License");
   you may not use this file except in compliance with the License.
   You may obtain a copy of the License at

       http://www.apache.org/licenses/LICENSE-2.0

   Unless required by applicable law or agreed to in writing, software
   distributed under the License is distributed on an "AS IS" BASIS,
   WITHOUT WARRANTIES OR CONDITIONS OF ANY KIND, either express or implied.
   See the License for the specific language governing permissions and
   limitations under the License.
-}

{-# LANGUAGE DataKinds #-}
{-# LANGUAGE GADTs #-}
{-# LANGUAGE KindSignatures #-}
{-# LANGUAGE TypeFamilies #-}
{-# LANGUAGE FlexibleInstances #-}
{-# LANGUAGE FlexibleContexts #-}
{-# LANGUAGE NoMonomorphismRestriction #-}
{-# LANGUAGE ScopedTypeVariables #-}
{-# LANGUAGE PolyKinds #-}

module Camfort.Specification.Stencils.InferenceBackend where

import Prelude hiding (sum)
import Data.Generics.Uniplate.Operations
import Data.List hiding (sum)
import Data.Data
import Control.Arrow ((***))
import Data.Function
import Data.Maybe

import Camfort.Specification.Stencils.Model
import Camfort.Helpers
import qualified Camfort.Helpers.Vec as V

import Debug.Trace
import Unsafe.Coerce

import Camfort.Specification.Stencils.Syntax

{- Spans are a pair of a lower and upper bound -}

type Span a = (a, a)

<<<<<<< HEAD
mkTrivialSpan :: V.Vec n Int -> Span (V.Vec n Int)
mkTrivialSpan V.Nil = (V.Nil, V.Nil)
mkTrivialSpan (V.Cons x xs) =
    if x == absoluteRep
    then (V.Cons (-absoluteRep) ys, V.Cons absoluteRep zs)
    else (V.Cons x ys, V.Cons x zs)
=======
mkTrivialSpan :: Vec n Int -> Span (Vec n Int)
mkTrivialSpan Nil = (Nil, Nil)
mkTrivialSpan (Cons x xs) =
    if x == absoluteRep
    then (Cons (-absoluteRep) ys, Cons absoluteRep zs)
    else (Cons x ys, Cons x zs)
>>>>>>> 28cb341b
  where
    (ys, zs) = mkTrivialSpan xs

inferFromIndices :: VecList Int -> Specification
inferFromIndices (VL ixs) = Specification $
    case fromBool mult of
      Linear -> Single $ inferCore ixs'
      NonLinear -> Multiple $ inferCore ixs'
    where
      (ixs', mult) = hasDuplicates ixs

-- Same as inferFromIndices but don't do any linearity checking
-- (defaults to NonLinear). This is used when the front-end does
-- the linearity check first as an optimimsation.
inferFromIndicesWithoutLinearity :: VecList Int -> Specification
inferFromIndicesWithoutLinearity (VL ixs) =
    Specification . Multiple . inferCore $ ixs

<<<<<<< HEAD
inferCore :: [V.Vec n Int] -> Approximation Spatial
=======
inferCore :: (IsNatural n) => [Vec n Int] -> Approximation Spatial
>>>>>>> 28cb341b
inferCore = simplify . fromRegionsToSpec . inferMinimalVectorRegions

simplify :: Approximation Spatial -> Approximation Spatial
simplify = fmap simplifySpatial

simplifySpatial :: Spatial -> Spatial
simplifySpatial (Spatial (Sum ps)) = Spatial (Sum ps')
   where ps' = order (reducor ps normaliseNoSort size)
         order = sort . (map (Product . sort . unProd))
         size :: [RegionProd] -> Int
         size = foldr (+) 0 . map (length . unProd)

-- Given a list, a list->list transofmer, a size function
-- find the minimal transformed list by applying the transformer
-- to every permutation of the list and when a smaller list is found
-- iteratively apply to permutations on the smaller list
reducor :: [a] -> ([a] -> [a]) -> ([a] -> Int) -> [a]
reducor xs f size = reducor' (permutations xs)
    where
      reducor' [y] = f y
      reducor' (y:ys) =
          if (size y' < size y)
            then reducor' (permutations y')
            else reducor' ys
        where y' = f y

fromRegionsToSpec :: [Span (V.Vec n Int)] -> Approximation Spatial
fromRegionsToSpec = foldr (\x y -> sum (toSpecND x) y) zero

-- toSpecND converts an n-dimensional region into an exact
-- spatial specification or a bound of spatial specifications
toSpecND :: Span (V.Vec n Int) -> Approximation Spatial
toSpecND = toSpecPerDim 1
  where
   -- convert the region one dimension at a time.
   toSpecPerDim :: Int -> Span (V.Vec n Int) -> Approximation Spatial
   toSpecPerDim d (V.Nil, V.Nil)             = one
   toSpecPerDim d (V.Cons l ls, V.Cons u us) =
     prod (toSpec1D d l u) (toSpecPerDim (d + 1) (ls, us))

-- toSpec1D takes a dimension identifier, a lower and upper bound of a region in
-- that dimension, and builds the simple directional spec.
toSpec1D :: Dimension -> Int -> Int -> Approximation Spatial
toSpec1D dim l u
    | l == (-absoluteRep) || u == absoluteRep =
        Exact $ Spatial (Sum [Product []])

    | l == 0 && u == 0 =
        Exact $ Spatial (Sum [Product [Centered 0 dim True]])

    | l < 0 && u == 0 =
        Exact $ Spatial (Sum [Product [Backward (abs l) dim True]])

    | l < 0 && u == (-1) =
        Exact $ Spatial (Sum [Product [Backward (abs l) dim False]])

    | l == 0 && u > 0 =
        Exact $ Spatial (Sum [Product [Forward u dim True]])

    | l == 1 && u > 0 =
        Exact $ Spatial (Sum [Product [Forward u dim False]])

    | l < 0 && u > 0 && (abs l == u) =
        Exact $ Spatial (Sum [Product [Centered u dim True]])

    | l < 0 && u > 0 && (abs l /= u) =
        Exact $ Spatial (Sum [Product [Backward (abs l) dim True],
                              Product [Forward  u       dim True]])
    -- Represents a non-contiguous region
    | otherwise =
        upperBound $ Spatial (Sum [Product
                        [if l > 0 then Forward u dim True else Backward (abs l) dim True]])

{-| |inferMinimalVectorRegions| a key part of the algorithm, from a list of
    n-dimensional relative indices it infers a list of (possibly overlapping)
    1-dimensional spans (vectors) within the n-dimensional space.
    Built from |minimalise| and |allRegionPermutations| -}
<<<<<<< HEAD
inferMinimalVectorRegions :: [V.Vec n Int] -> [Span (V.Vec n Int)]
=======
inferMinimalVectorRegions :: [Vec n Int] -> [Span (Vec n Int)]
>>>>>>> 28cb341b
inferMinimalVectorRegions = fixCoalesce . map mkTrivialSpan
  where fixCoalesce spans =
          let spans' = minimaliseRegions . coalesceContiguous $ spans
          in if spans' == spans then spans' else fixCoalesce spans'

-- An alternative that is simpler and possibly quicker
<<<<<<< HEAD
coalesceContiguous :: [Span (V.Vec n Int)] -> [Span (V.Vec n Int)]
=======
coalesceContiguous :: [Span (Vec n Int)] -> [Span (Vec n Int)]
>>>>>>> 28cb341b
coalesceContiguous []  = []
coalesceContiguous [x] = [x]
coalesceContiguous [x, y] =
    case coalesce x y of
       Nothing -> [x, y]
       Just c  -> [c]
coalesceContiguous (x:xs) =
    case sequenceMaybes (map (coalesce x) xs) of
       Nothing -> x : coalesceContiguous xs
       Just cs -> coalesceContiguous (cs ++ xs)

sequenceMaybes :: Eq a => [Maybe a] -> Maybe [a]
sequenceMaybes xs | all (== Nothing) xs = Nothing
                  | otherwise = Just (catMaybes xs)

<<<<<<< HEAD
coalesce :: Span (V.Vec n Int) -> Span (V.Vec n Int) -> Maybe (Span (V.Vec n Int))
coalesce (V.Nil, V.Nil) (V.Nil, V.Nil) = Just (V.Nil, V.Nil)
-- If two well-defined intervals are equal, then they cannot be coalesced
coalesce x y | x == y = Nothing
-- Otherwise
coalesce x@(V.Cons l1 ls1, V.Cons u1 us1) y@(V.Cons l2 ls2, V.Cons u2 us2)
  | l1 == l2 && u1 == u2
    = case (coalesce (ls1, us1) (ls2, us2)) of
        Just (l, u) -> Just (V.Cons l1 l, V.Cons u1 u)
        Nothing     -> Nothing
  | (u1 + 1 == l2) && (us1 == us2) && (ls1 == ls2)
    = Just (V.Cons l1 ls1, V.Cons u2 us2)
  | (u2 + 1 == l1) && (us1 == us2) && (ls1 == ls2)
    = Just (V.Cons l2 ls2, V.Cons u1 us1)
=======
coalesce :: Span (Vec n Int) -> Span (Vec n Int) -> Maybe (Span (Vec n Int))
coalesce (Nil, Nil) (Nil, Nil) = Just (Nil, Nil)
-- If two well-defined intervals are equal, then they cannot be coalesced
coalesce x y | x == y = Nothing
-- Otherwise
coalesce x@(Cons l1 ls1, Cons u1 us1) y@(Cons l2 ls2, Cons u2 us2)
  | l1 == l2 && u1 == u2
    = case (coalesce (ls1, us1) (ls2, us2)) of
        Just (l, u) -> Just (Cons l1 l, Cons u1 u)
        Nothing     -> Nothing
  | (u1 + 1 == l2) && (us1 == us2) && (ls1 == ls2)
    = Just (Cons l1 ls1, Cons u2 us2)
  | (u2 + 1 == l1) && (us1 == us2) && (ls1 == ls2)
    = Just (Cons l2 ls2, Cons u1 us1)
>>>>>>> 28cb341b
  | otherwise
    = Nothing

{-| Collapses the regions into a small set by looking for potential overlaps
    and eliminating those that overlap -}
minimaliseRegions :: [Span (V.Vec n Int)] -> [Span (V.Vec n Int)]
minimaliseRegions [] = []
minimaliseRegions xss = nub . minimalise $ xss
  where localMin x ys = (filter' x (\y -> containedWithin x y && (x /= y)) xss) ++ ys
        minimalise = foldr localMin []
        -- If nothing is caught by the filter, i.e. no overlaps then return
        -- the original regions r
        filter' r f xs = case filter f xs of
                           [] -> [r]
                           ys -> ys

{-| Binary predicate on whether the first region containedWithin the second -}
containedWithin :: Span (V.Vec n Int) -> Span (V.Vec n Int) -> Bool
containedWithin (V.Nil, V.Nil) (V.Nil, V.Nil)
  = True
containedWithin (V.Cons l1 ls1, V.Cons u1 us1) (V.Cons l2 ls2, V.Cons u2 us2)
  = (l2 <= l1 && u1 <= u2) && containedWithin (ls1, us1) (ls2, us2)


{- Vector list repreentation where the size 'n' is existential quantified -}
<<<<<<< HEAD
data VecList a where VL :: [V.Vec n a] -> VecList a

-- Lists existentially quanitify over a vector's size : Exists n . Vec n a
data List a where
     List :: V.Vec n a -> List a
=======
data VecList a where VL :: IsNatural n => [Vec n a] -> VecList a

-- Lists existentially quanitify over a vector's size : Exists n . Vec n a
data List a where
     List :: IsNatural n => Vec n a -> List a
>>>>>>> 28cb341b

lnil :: List a
lnil = List V.Nil
lcons :: a -> List a -> List a
lcons x (List V.Nil) = List (V.Cons x V.Nil)
lcons x (List xs) = List (V.Cons x xs)

fromList :: [a] -> List a
fromList = foldr lcons lnil

-- pre-condition: the input is a 'rectangular' list of lists (i.e. all internal
-- lists have the same size)
fromLists :: [[Int]] -> VecList Int
fromLists [] = VL ([] :: [V.Vec V.Z Int])
fromLists (xs:xss) = consList (fromList xs) (fromLists xss)
  where
    consList :: List Int -> VecList Int -> VecList Int
    consList (List vec) (VL [])     = VL [vec]
    consList (List vec) (VL xs)
      = -- Force the pre-condition equality
        case preCondition vec xs of
            ReflEq -> VL (vec : xs)
            where -- At the moment the pre-condition is 'assumed', and therefore
              -- force used unsafeCoerce: TODO, rewrite
              preCondition :: V.Vec n a -> [V.Vec n1 a] -> EqT n n1
              preCondition xs x = unsafeCoerce ReflEq

-- Equality type
data EqT (a :: k) (b :: k) where
    ReflEq :: EqT a a

-- Local variables:
-- mode: haskell
-- haskell-program-name: "cabal repl"
-- End:<|MERGE_RESOLUTION|>--- conflicted
+++ resolved
@@ -47,22 +47,12 @@
 
 type Span a = (a, a)
 
-<<<<<<< HEAD
 mkTrivialSpan :: V.Vec n Int -> Span (V.Vec n Int)
 mkTrivialSpan V.Nil = (V.Nil, V.Nil)
 mkTrivialSpan (V.Cons x xs) =
     if x == absoluteRep
     then (V.Cons (-absoluteRep) ys, V.Cons absoluteRep zs)
     else (V.Cons x ys, V.Cons x zs)
-=======
-mkTrivialSpan :: Vec n Int -> Span (Vec n Int)
-mkTrivialSpan Nil = (Nil, Nil)
-mkTrivialSpan (Cons x xs) =
-    if x == absoluteRep
-    then (Cons (-absoluteRep) ys, Cons absoluteRep zs)
-    else (Cons x ys, Cons x zs)
->>>>>>> 28cb341b
-  where
     (ys, zs) = mkTrivialSpan xs
 
 inferFromIndices :: VecList Int -> Specification
@@ -80,11 +70,7 @@
 inferFromIndicesWithoutLinearity (VL ixs) =
     Specification . Multiple . inferCore $ ixs
 
-<<<<<<< HEAD
 inferCore :: [V.Vec n Int] -> Approximation Spatial
-=======
-inferCore :: (IsNatural n) => [Vec n Int] -> Approximation Spatial
->>>>>>> 28cb341b
 inferCore = simplify . fromRegionsToSpec . inferMinimalVectorRegions
 
 simplify :: Approximation Spatial -> Approximation Spatial
@@ -162,22 +148,14 @@
     n-dimensional relative indices it infers a list of (possibly overlapping)
     1-dimensional spans (vectors) within the n-dimensional space.
     Built from |minimalise| and |allRegionPermutations| -}
-<<<<<<< HEAD
 inferMinimalVectorRegions :: [V.Vec n Int] -> [Span (V.Vec n Int)]
-=======
-inferMinimalVectorRegions :: [Vec n Int] -> [Span (Vec n Int)]
->>>>>>> 28cb341b
 inferMinimalVectorRegions = fixCoalesce . map mkTrivialSpan
   where fixCoalesce spans =
           let spans' = minimaliseRegions . coalesceContiguous $ spans
           in if spans' == spans then spans' else fixCoalesce spans'
 
 -- An alternative that is simpler and possibly quicker
-<<<<<<< HEAD
 coalesceContiguous :: [Span (V.Vec n Int)] -> [Span (V.Vec n Int)]
-=======
-coalesceContiguous :: [Span (Vec n Int)] -> [Span (Vec n Int)]
->>>>>>> 28cb341b
 coalesceContiguous []  = []
 coalesceContiguous [x] = [x]
 coalesceContiguous [x, y] =
@@ -193,7 +171,6 @@
 sequenceMaybes xs | all (== Nothing) xs = Nothing
                   | otherwise = Just (catMaybes xs)
 
-<<<<<<< HEAD
 coalesce :: Span (V.Vec n Int) -> Span (V.Vec n Int) -> Maybe (Span (V.Vec n Int))
 coalesce (V.Nil, V.Nil) (V.Nil, V.Nil) = Just (V.Nil, V.Nil)
 -- If two well-defined intervals are equal, then they cannot be coalesced
@@ -208,22 +185,6 @@
     = Just (V.Cons l1 ls1, V.Cons u2 us2)
   | (u2 + 1 == l1) && (us1 == us2) && (ls1 == ls2)
     = Just (V.Cons l2 ls2, V.Cons u1 us1)
-=======
-coalesce :: Span (Vec n Int) -> Span (Vec n Int) -> Maybe (Span (Vec n Int))
-coalesce (Nil, Nil) (Nil, Nil) = Just (Nil, Nil)
--- If two well-defined intervals are equal, then they cannot be coalesced
-coalesce x y | x == y = Nothing
--- Otherwise
-coalesce x@(Cons l1 ls1, Cons u1 us1) y@(Cons l2 ls2, Cons u2 us2)
-  | l1 == l2 && u1 == u2
-    = case (coalesce (ls1, us1) (ls2, us2)) of
-        Just (l, u) -> Just (Cons l1 l, Cons u1 u)
-        Nothing     -> Nothing
-  | (u1 + 1 == l2) && (us1 == us2) && (ls1 == ls2)
-    = Just (Cons l1 ls1, Cons u2 us2)
-  | (u2 + 1 == l1) && (us1 == us2) && (ls1 == ls2)
-    = Just (Cons l2 ls2, Cons u1 us1)
->>>>>>> 28cb341b
   | otherwise
     = Nothing
 
@@ -249,19 +210,11 @@
 
 
 {- Vector list repreentation where the size 'n' is existential quantified -}
-<<<<<<< HEAD
 data VecList a where VL :: [V.Vec n a] -> VecList a
 
 -- Lists existentially quanitify over a vector's size : Exists n . Vec n a
 data List a where
      List :: V.Vec n a -> List a
-=======
-data VecList a where VL :: IsNatural n => [Vec n a] -> VecList a
-
--- Lists existentially quanitify over a vector's size : Exists n . Vec n a
-data List a where
-     List :: IsNatural n => Vec n a -> List a
->>>>>>> 28cb341b
 
 lnil :: List a
 lnil = List V.Nil
