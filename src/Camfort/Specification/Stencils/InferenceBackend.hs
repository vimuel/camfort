--- conflicted
+++ resolved
@@ -160,17 +160,10 @@
     case sequenceMaybes (map (coalesce x) xs) of
        Nothing -> x : coalesceContiguous xs
        Just cs -> coalesceContiguous (cs ++ xs)
-<<<<<<< HEAD
-      where
-       sequenceMaybes :: Eq a => [Maybe a] -> Maybe [a]
-       sequenceMaybes xs | all (== Nothing) xs = Nothing
-                         | otherwise = Just (catMaybes xs)
-=======
 
 sequenceMaybes :: Eq a => [Maybe a] -> Maybe [a]
 sequenceMaybes xs | all (== Nothing) xs = Nothing
                   | otherwise = Just (catMaybes xs)
->>>>>>> d21db61d
 
 coalesce :: Span (Vec n Int) -> Span (Vec n Int) -> Maybe (Span (Vec n Int))
 coalesce (Nil, Nil) (Nil, Nil) = Just (Nil, Nil)
