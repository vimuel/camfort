{-
   Copyright 2016, Dominic Orchard, Andrew Rice, Mistral Contrastin, Matthew Danish

   Licensed under the Apache License, Version 2.0 (the "License");
   you may not use this file except in compliance with the License.
   You may obtain a copy of the License at

       http://www.apache.org/licenses/LICENSE-2.0

   Unless required by applicable law or agreed to in writing, software
   distributed under the License is distributed on an "AS IS" BASIS,
   WITHOUT WARRANTIES OR CONDITIONS OF ANY KIND, either express or implied.
   See the License for the specific language governing permissions and
   limitations under the License.
-}
{-# LANGUAGE FlexibleInstances #-}
{-# LANGUAGE FlexibleContexts #-}
{-# LANGUAGE ScopedTypeVariables #-}
{-# LANGUAGE DeriveGeneric #-}
{-# LANGUAGE RankNTypes #-}
{-# LANGUAGE CPP #-}

module Camfort.Traverse where

import Camfort.Analysis.Annotations
import Language.Fortran

import Generics.Deriving.Base
import Generics.Deriving.Copoint
import GHC.Generics

import Control.Monad.Trans.Writer.Lazy

import Data.Generics.Zipper
import Data.Generics.Aliases
import Data.Generics.Str
import Data.Generics.Uniplate.Operations

import Language.Fortran.Lexer

import Control.Comonad

import Data.Data
import Data.Maybe
import Data.Monoid

import Debug.Trace

#if __GLASGOW_HASKELL__ < 800
instance Monoid x => Monad ((,) x) where
    return a = (mempty, a)
    (x, a) >>= k = let (x', b) = k a
                   in (mappend x x', b)
#endif
<<<<<<< HEAD

=======
>>>>>>> 20080eef
-- Data-type generic comonad-style traversal

extendBi :: (Biplate (from a) (to a), RComonad to) => (to a -> a) -> (from a) -> (from a)
extendBi f x = case biplate x of
                     (current, generate) -> generate $ strMap (rextend f) current

reduceCollect :: (Data s, Data t, Uniplate t, Biplate t s) => (s -> Maybe a) -> t -> [a]
reduceCollect k x = execWriter (transformBiM (\y -> do case k y of
                                                         Just x -> tell [x]
                                                         Nothing -> return ()
                                                       return y) x)

-- Data-type generic comonad-style traversal with zipper (contextual traversal)

everywhere :: (Zipper a -> Zipper a) -> Zipper a -> Zipper a
everywhere k z = let everywhere' = enterRight . enterDown . k

                     enterDown z = case (down' z) of
                                     Just dz -> let dz' = everywhere' dz
                                                in case (up $ dz') of
                                                     Just uz -> uz
                                                     Nothing -> dz'
                                     Nothing -> z

                     enterRight z = case (right z) of
                                      Just rz -> let rz' = everywhere' rz
                                                 in case (left $ rz') of
                                                     Just lz -> lz
                                                     Nothing -> rz'
                                      Nothing -> z
                  in everywhere' z

zfmap :: Data a => (a -> a) -> Zipper (d a) -> Zipper (d a)
zfmap f x = zeverywhere (mkT f) x

-- This one is less useful as the definitions for comonads are then very annoying

extendBi' :: (Biplate (from a) (to a), Comonad to) => (to a -> a) -> (from a) -> (from a)
extendBi' f x = case biplate x of
                     (current, generate) -> generate $ strMap (extend f) current

class RComonad t where
    rextract :: t a -> a
    rextend :: (t a -> a) -> t a -> t a

class RFunctor t where
    rfmap :: (a -> a) -> t a -> t a

instance RComonad Fortran where
    rextract x = tag x

    rextend k y@(Assg _ sp e1 e2)        = Assg (k y) sp e1 e2
    rextend k y@(For _ sp v e1 e2 e3 fs) = For (k y) sp v e1 e2 e3 (rextend k fs)
    rextend k y@(FSeq _ sp f1 f2)        = FSeq (k y) sp (rextend k f1) (rextend k f2)
    rextend k y@(If _ sp e f1 fes f3)    = let fes' = map (\(e, f) -> (e, rextend k f)) fes
                                               f3' = case f3 of
                                                    Nothing -> Nothing
                                                    Just f3a -> Just (rextend k f3a)
                                            in If (k y) sp e (rextend k f1) fes' f3'
    rextend k y@(Allocate _ sp e1 e2)      = Allocate (k y) sp e1 e2
    rextend k y@(Backspace _ sp sp')        = Backspace (k y) sp sp'
    rextend k y@(Call _ sp e as)           = Call (k y) sp e as
    rextend k y@(Open _ sp s)              = Open (k y) sp s
    rextend k y@(Close _ sp s)             = Close (k y) sp s
    rextend k y@(Continue _ sp)            = Continue (k y) sp
    rextend k y@(Cycle _ sp s)             = Cycle (k y) sp s
    rextend k y@(Deallocate _ sp es e)     = Deallocate (k y) sp es e
    rextend k y@(Endfile _ sp s)           = Endfile (k y) sp s
    rextend k y@(Exit _ sp s)              = Exit (k y) sp s
    rextend k y@(Forall _ sp es f)         = Forall (k y) sp es (rextend k f)
    rextend k y@(Goto _ sp s)              = Goto (k y) sp s
    rextend k y@(Nullify _ sp e)           = Nullify (k y) sp e
    rextend k y@(Inquire _ sp s e)         = Inquire (k y) sp s e
    rextend k y@(Rewind _ sp s)            = Rewind (k y) sp s
    rextend k y@(Stop _ sp e)              = Stop (k y) sp e
    rextend k y@(Where _ sp e f Nothing)   = Where (k y) sp e (rextend k f) Nothing
    rextend k y@(Where _ sp e f (Just f')) = Where (k y) sp e (rextend k f) (Just (rextend k f'))
    rextend k y@(Write _ sp s e)           = Write (k y) sp s e
    rextend k y@(PointerAssg _ sp e1 e2)   = PointerAssg (k y) sp e1 e2
    rextend k y@(Return _ sp e)            = Return (k y) sp e
    rextend k y@(Label _ sp s f)           = Label (k y) sp s (rextend k f)
    rextend k y@(Print _ sp e es)          = Print (k y) sp e es
    rextend k y@(ReadS _ sp s e)           = ReadS (k y) sp s e
    rextend k y@(TextStmt _ sp s)          = TextStmt (k y) sp s
    rextend k y@(NullStmt _ sp)            = NullStmt (k y) sp

class Refill d where
    refill :: d a -> a -> d a

instance Refill Fortran where
    refill y@(Assg _ sp e1 e2)         a = Assg a sp e1 e2
    refill y@(For _ sp v e1 e2 e3 fs)  a = For a sp v e1 e2 e3 fs
    refill y@(DoWhile _ sp e f)        a = DoWhile a sp e f
    refill y@(FSeq _ sp f1 f2)         a = FSeq a sp f1 f2
    refill y@(If _ sp e f1 fes f3)     a = If a sp e f1 fes f3
    refill y@(Allocate _ sp e1 e2)     a = Allocate a sp e1 e2
    refill y@(Backspace _ sp sp')      a = Backspace a sp sp'
    refill y@(Call _ sp e as)          a = Call a sp e as
    refill y@(Open _ sp s)             a = Open a sp s
    refill y@(Close _ sp s)            a = Close a sp s
    refill y@(Continue _ sp)           a = Continue a sp
    refill y@(Cycle _ sp s)            a = Cycle a sp s
    refill y@(DataStmt _ sp p)         a = DataStmt a sp p
    refill y@(Deallocate _ sp es e)    a = Deallocate a sp es e
    refill y@(Endfile _ sp s)          a = Endfile a sp s
    refill y@(Exit _ sp s)             a = Exit a sp s
    refill y@(Forall _ sp es f)        a = Forall a sp es f
    refill y@(Format _ sp s)           a = Format a sp s
    refill y@(Goto _ sp s)             a = Goto a sp s
    refill y@(Nullify _ sp e)          a = Nullify a sp e
    refill y@(Inquire _ sp s e)        a = Inquire a sp s e
    refill y@(Pause _ sp s)            a = Pause a sp s
    refill y@(Rewind _ sp s)           a = Rewind a sp s
    refill y@(Stop _ sp e)             a = Stop a sp e
    refill y@(Where _ sp e f f')       a = Where a sp e f f'
    refill y@(Write _ sp s e)          a = Write a sp s e
    refill y@(PointerAssg _ sp e1 e2)  a = PointerAssg a sp e1 e2
    refill y@(Return _ sp e)           a = Return a sp e
    refill y@(Label _ sp s f)          a = Label a sp s f
    refill y@(Print _ sp e es)         a = Print a sp e es
    refill y@(ReadS _ sp s e)          a = ReadS a sp s e
    refill y@(TextStmt _ sp s)         a = TextStmt a sp s
    refill y@(NullStmt _ sp)           a = NullStmt a sp


annotation :: Tagged g => g a -> a
annotation = tag<|MERGE_RESOLUTION|>--- conflicted
+++ resolved
@@ -52,10 +52,8 @@
     (x, a) >>= k = let (x', b) = k a
                    in (mappend x x', b)
 #endif
-<<<<<<< HEAD
 
-=======
->>>>>>> 20080eef
+
 -- Data-type generic comonad-style traversal
 
 extendBi :: (Biplate (from a) (to a), RComonad to) => (to a -> a) -> (from a) -> (from a)
