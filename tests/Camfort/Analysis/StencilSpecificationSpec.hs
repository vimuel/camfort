--- conflicted
+++ resolved
@@ -215,11 +215,7 @@
 
        -- Test inference
        (ixCollectionToSpec ["i", "j"] (map fromFormatToIx input))
-<<<<<<< HEAD
-          `shouldBe` (Just [expectedSpec])
-=======
           `shouldBe` Just [ expectedSpec ]
->>>>>>> 668521ee
 
        -- Test model
        (map fst . toList . model $ expectedSpec)
@@ -264,11 +260,7 @@
 
       -- Test inference
       (ixCollectionToSpec ["i", "j", "k"] (map fromFormatToIx input))
-<<<<<<< HEAD
-           `shouldBe` (Just [expectedSpec])
-=======
            `shouldBe` Just [ expectedSpec ]
->>>>>>> 668521ee
 
       -- Test model
       (map fst . toList . model $ expectedSpec)
