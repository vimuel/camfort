{-# LANGUAGE GADTs, StandaloneDeriving, FlexibleContexts, ImplicitParams #-}

module Analysis.Stencils where

import Language.Fortran hiding (Spec)

import Data.Generics.Uniplate.Operations
import Control.Monad.State.Lazy

import Analysis.Loops
import Analysis.LVA
import Analysis.Annotations
import Analysis.Syntax
import Analysis.Types

import qualified Data.Map as Map
import Data.List
import Helpers
import Traverse

import Debug.Trace

import Transformation.Syntax

-- Infer and check stencil specifications
infer :: Program a -> String
infer p = specInference .
          -- First set the unit annotation
          map (fmap (const unitAnnotation)) $ p

check :: Program a -> Program Annotation
check = error "Not yet implemented"

-- For the purposes of development, a representative example is given by running (in ghci):
--      stencilsInf "samples/stencils/one.f90" [] () ()

-- Provides the main inference procedure for specifications which is currently at the level of
-- per statement for spatial stencils, and per for-loop for temporal stencils
specInference :: Program Annotation -> String
specInference p = let flowProgUnitPairs = flowAnalysisArrays p
                  in concatMap specInference' flowProgUnitPairs
<<<<<<< HEAD
=======
-- Helper for appending the specification report information in the state monad
addToReport :: String -> State String ()
addToReport x = modify (\y -> y ++ x)
>>>>>>> a80b3930

specInference' (p, flMap) =
             let formatSpec span (arrayVar, spec) =
                      show (spanLineCol span)
                         ++ " - " ++ (concat $ intersperse "," arrayVar)
                         ++ ": " ++ show spec ++ "\n"
                 perBlock :: (?cycles :: Cycles) => Block Annotation -> State String (Block Annotation)
                 perBlock b = let tenv = typeEnv b
                              in transformBiM (perStmt tenv) b

                 perStmt :: (?cycles :: Cycles) => TypeEnv Annotation -> Fortran Annotation -> State String (Fortran Annotation)
                 -- Match statements that are assingments to arrays
                 perStmt tenv f@(Assg annotation span lhs@(Var _ _ [(VarName _ lhsV, es)]) rhs) | length es > 0 =
                     do -- Get array indexing (on the RHS)
                        let arrayAccesses = collect [(v, e) | (Var _ _ [(VarName _ v, e)]) <- rhsExpr f,
                                                              length e > 0,
                                                              isArrayType tenv v]
                        -- Create specification information
                        mapM (addToReport . (formatSpec span)) (groupKeyBy $ Map.toList $ fmap ixCollectionToSpec $ arrayAccesses)
                        -- Insert time specification if there is a cyclic depenency through the assignment (for arrays)
                        case (lookup lhsV ?cycles) of
                                   Just v' -> addToReport $ formatSpec span ([lhsV], TemporalBwd [v'])
                                   Nothing -> return ()
                        -- Done
                        return f
                 perStmt tenv f@(For annotation span ivar start end inc body) = -- TODO: Get induction-variable info from here
                                                                                return f
                 perStmt _ f = return f
<<<<<<< HEAD

             in let ?flowsMap = flMap
=======
                 
             in let ?cycles = cyclicDependents flMap
>>>>>>> a80b3930
                in let (_, output) = runState (transformBiM perBlock p) ""
                   in output

{- *** 1 . Specification syntax -}

type Dimension  = Int -- spatial dimensions are 0 indexed
type Depth      = Int
type Saturation = Bool
data Direction  = Fwd | Bwd deriving (Eq, Show)

data Spec where
     Reflexive   :: Spec
     Forward     :: Depth -> [Dimension] -> Spec
     Backward    :: Depth -> [Dimension] -> Spec
     Symmetric   :: Depth -> [Dimension] -> Spec

     -- Temporal specifications, with a list of variables for the arrays
     -- through which time is represented
     TemporalFwd    :: [Variable] -> Spec
     TemporalBwd    :: [Variable] -> Spec
     
     Unspecified :: [Dimension] -> Spec
     Constant    :: [Dimension] -> Spec
     Linear      :: Spec -> Spec

deriving instance Eq Spec

instance Ord Direction where
         Fwd <= Bwd = True
         Fwd <= Fwd = True
         Bwd <= Bwd = True
         Bwd <= Fwd = False

-- Syntax
showL :: Show a => [a] -> String
showL = concat . (intersperse ",") . (map show)
instance Show Spec where
     show Reflexive            = "reflexive"
     show (Forward dep dims)   = "forward depth=" ++ show dep ++ " dim=" ++ showL dims
     show (Backward dep dims)  = "backward depth=" ++ show dep ++ " dim=" ++ showL dims
     show (Symmetric dep dims) = "centered depth=" ++ show dep ++ " dim=" ++ showL dims
     show (Unspecified dims)   = "unspecified "  ++ showL dims
     show (Constant dims)      = "fixed dim=" ++ showL dims
     show (Linear spec)        = (show spec) ++ " unique "
     show (TemporalFwd dims)   = "forward depth=" ++ show (length dims) ++ "dim=t{" ++ showL dims ++ "}"
     show (TemporalBwd dims)   = "backward depth=" ++ show (length dims) ++ "dim=t{" ++ showL dims ++ "}"

{- *** 2 . Operations on specs, and conversion from indexing expressions -}

-- Convert list of indexing expressions to list of specs
ixCollectionToSpec :: [[Expr p]] -> [Spec]
ixCollectionToSpec es = let x = normalise . ixExprAToSpecIs $ es
                        in specIsToSpecs x  -- (show (ixExprAToSpecIs $ (es)) ++ "\n" ++ show x) `trace`

-- Simplifies lists specifications based on the 'specPlus' operation:
simplify :: [Spec] -> [Spec]
simplify = foldPair specPlus
-- Combine specs
specPlus :: Spec -> Spec -> Maybe Spec
specPlus Reflexive Reflexive                                       = Just Reflexive
specPlus (Forward dep dims) (Forward dep' dims')     | dep == dep' = Just (Forward dep (dims ++ dims'))
specPlus (Backward dep dims) (Backward dep' dims')   | dep == dep' = Just (Backward dep (dims ++ dims'))
specPlus (Symmetric dep dims) (Symmetric dep' dims') | dep == dep' = Just (Symmetric dep (dims ++ dims'))
specPlus (Unspecified dims) (Unspecified dims')                    = Just (Unspecified (dims ++ dims'))
specPlus x y                                                       = Nothing

{- *** 3 . Intermediate representation 'SpecI' between indexing expressions and speccs -}

-- SpecIification (intermediate) elements
data SpecI where
     -- Regular spatial spans
     Span        :: Dimension -> Depth -> Direction -> Saturation -> SpecI
     -- Reflexive access 
     Reflx       :: Dimension -> SpecI
     -- Constant access
     Const       :: Dimension -> SpecI
deriving instance Show SpecI

depth :: SpecI -> Int
depth (Span _ depth _ _) = depth
depth x = 0

dim :: SpecI -> Dimension
dim (Span dim _ _ _) = dim
dim (Const dim)      = dim
dim (Reflx dim)      = dim

direction :: SpecI -> Direction
direction (Span _ _ dir _) = dir
direction x                = Fwd

{-
 This provides a representation for index ranges along with
 a normalisation function that coalesces contiguous ranges.

 Any non-reflexive index is converted to a (list of) spans
  e.g. a(i - 1, j + 1) -> [Span 0 1 Bwd False, Span 0 1 Fwd False]

 the 'normalise' function then turns a list of these spans
 into a list of list of spans (per dimension/direction)

-}

-- Ordering
deriving instance Eq SpecI
instance Ord SpecI where
         s1 <= s2 | (dim s1) < (dim s2)  = True
         s1 <= s2 | (dim s1) > (dim s2)  = False
         s1 <= s2 | (dim s1) == (dim s2) =
            case (s1, s2) of
              (Reflx _, _) -> True
              (Const _, _) -> True
              (Span dim depth dir s, Span dim' depth' dir' s') | (dim == dim') && (dir == dir') -> depth <= depth'
                                                               | (dim == dim')                  -> dir <= dir'
              (_, _)       -> False

-- Types various normal forms of specifications and specification groups
data Normalised a where
     -- Two specifications belonging to the same dimension which are not duplicates
     NS :: SpecI -> SpecI -> Normalised (SpecI, SpecI)

     -- A list of specifications all of the same dimension
     NSpecIs :: [SpecI]   -> Normalised [SpecI]

     -- Grouped lists of specifications in normal form (maximally coalesced), grouped by dimension
     NSpecIGroups :: [[SpecI]] -> Normalised [[SpecI]]

deriving instance Show (Normalised a)

-- Normalise a list of spans
normalise :: [SpecI] -> Normalised [[SpecI]]
normalise = coalesce . firstAsSaturated . groupByDim

-- Takes lists of specs belonging to the same dimension/direction and coalesces contiguous regions
coalesce :: [Normalised [SpecI]] -> Normalised [[SpecI]]
coalesce = NSpecIGroups . (map (\(NSpecIs specs) -> foldPair (\x y -> plus (NS x y)) $ specs))



groupByDim :: [SpecI] -> [Normalised [SpecI]]
groupByDim = (map (NSpecIs . nub)) . (groupBy eqDim) . sort
                where eqDim :: SpecI -> SpecI -> Bool
                      eqDim s1 s2 = (dim s1) == (dim s2)

-- Mark spans from 0 to 1 as saturated.
firstAsSaturated :: [Normalised [SpecI]] -> [Normalised [SpecI]]
firstAsSaturated [] = []
firstAsSaturated ((NSpecIs s):xs) = (NSpecIs $ map go s) : (firstAsSaturated xs)
                                     where go (Span dim 1 dir sat) = Span dim 1 dir True
                                           go s = s

<<<<<<< HEAD
eqDim :: SpecI -> SpecI -> Bool
eqDim (Reflx d) (Reflx d')                = (d == d')
eqDim (Span d _ dir _) (Span d' _ dir' _) = (d == d')
eqDim (Const d) (Const d')                = (d == d')
eqDim (Const d) (Reflx d')                = d == d'
eqDim (Reflx d) (Const d')                = d == d'
eqDim (Span d _ _ _) (Reflx d')           = d == d'
eqDim (Reflx d') (Span d _ _ _)           = d == d'
eqDim (Const d) (Span d' _ _ _)           = d == d'
eqDim (Span d _ _ _) (Const d')           = d == d'
-- eqDim _ _ = False
=======
>>>>>>> a80b3930

-- Coalesces two contiguous specifications (of the same dimension and direction)
--  This is a partial operation and fails when the two specs are not contiguous
plus :: Normalised (SpecI, SpecI) -> Maybe SpecI
plus (NS (Span _ d1 dir s1) (Span dim d2 dir' s2)) | dir == dir' =
     if d2 == (d1 + 1) then -- SpecIs are one apart
        if s1 || s2 then    -- At least one is marked as saturated
            Just (Span dim d2 dir True) -- Grow the saturated area
        else
            Nothing         -- Neither span is satured so mark both as needed
     else -- d2 >= d1 by Normalised -- SpecIs are more than one apart
        if s2 then -- if the greater span is saturated, then it subsumes the smaller
            Just (Span dim d2 dir True)
        else
            Nothing
plus (NS (Const dim1) (Const dim2))                  = Just $ Const dim1 -- assumes Normalised premise
plus (NS s@(Span _ d1 dir s1) (Span dim d2 dir' s2)) = Nothing
plus (NS (Reflx d) (Reflx _))                        = Just $ Reflx d
plus (NS s@(Span _ d1 dir s1) (Reflx _))             = Just $ s
plus (NS  (Reflx _) s@(Span _ d1 dir s1))            = Just $ s
plus _ = error "Trying to coalesce a reflexive and a span"

-- Convert a normalised list of index specifications to a list of specifications
specIsToSpecs :: Normalised [[SpecI]] -> [Spec]
specIsToSpecs x@(NSpecIGroups spanss) =
--   ("___" ++ show spanss ++ "\n") `trace`
   (if isReflexiveMultiDim x then [Reflexive] else [])
  ++ simplify (concatMap (uncurry go) (zip [0..length spanss] spanss))
        where go :: Dimension -> [SpecI] -> [Spec]
              go dim (Reflx _ : xs) = go dim xs
              go dim (Const _ : xs) = Constant [dim] : go dim xs
              go dim [Span _ d Fwd True, Span _ d' Bwd True] =
                           if d==d' then [Symmetric d [dim]]
                           else if d > d' then [Symmetric (abs (d-d')) [dim], Forward d [dim]]
                                          else [Symmetric (abs (d-d')) [dim], Backward d' [dim]]
              go dim ((Span _ d Fwd True) : xs) = Forward d [dim] : go dim xs
              go dim ((Span _ d Bwd True) : xs) = Backward d [dim] : go dim xs
              go dim xs = []

              isReflexiveMultiDim :: Normalised [[SpecI]] -> Bool
              isReflexiveMultiDim (NSpecIGroups spanss) = all (\spans -> (length spans > 0) &&
                                                                           (case (head spans) of (Reflx _) -> True
                                                                                                 _         -> False)) spanss

-- From a list of index expressions (themselves a list of expressions)
--  to a set of intermediate specs
ixExprAToSpecIs :: [[Expr p]] -> [SpecI]
ixExprAToSpecIs ess =
                concatMap (\es -> case (mapM (uncurry ixCompExprToSpecI) (zip [0..(length es)] es)) of
                                     Nothing -> []
                                     Just es -> es) ess

{- TODO: need to check that any variable in an index expression that we are adding to
         the spec is actually an induction variable
         Going to need some state pushed in here... implicit parameters are fine to do this
                                                    can get this information from the
-}
isInductionVariable v = True

-- Convert a single index expression for a particular dimension to intermediate spec
-- e.g., for the expression a(i+1,j+1) then this function gets
-- passed dim = 0, expr = i + 1 and dim = 1, expr = j + 1
ixCompExprToSpecI :: Dimension -> Expr p -> Maybe SpecI
ixCompExprToSpecI d (Var _ _ [(VarName _ v, [])]) | isInductionVariable v = Just $ Reflx d

ixCompExprToSpecI d (Bin _ _ (Plus _) (Var _ _ [(VarName _ v, [])]) (Con _ _ offset)) | isInductionVariable v =
                       let x = read offset in Just $ Span d (read offset) (if x < 0 then Bwd else Fwd) False

ixCompExprToSpecI d (Bin _ _ (Plus _) (Con _ _ offset) (Var _ _ [(VarName _ v, [])])) | isInductionVariable v =
                       let x = read offset in Just $ Span d (read offset) (if x < 0 then Bwd else Fwd) False

ixCompExprToSpecI d (Bin _ _ (Minus _) (Var _ _ [(VarName _ v, [])]) (Con _ _ offset)) | isInductionVariable v =
                       let x = read offset in Just $ Span d (read offset) (if x < 0 then Fwd else Bwd) False

ixCompExprToSpecI d (Con _ _ offset) = Just $ Const d

ixCompExprToSpecI d _ = Nothing

-- Helper function, reduces a list two elements at a time with a partial operation
foldPair :: (a -> a -> Maybe a) -> [a] -> [a]
foldPair f [] = []
foldPair f [a] = [a]
foldPair f (a:(b:xs)) = case f a b of
                          Nothing -> a : (foldPair f (b : xs))
                          Just c  -> foldPair f (c : xs)

groupKeyBy :: Eq b => [(a, b)] -> [([a], b)]
groupKeyBy xs = groupKeyBy' (map (\(k, v) -> ([k], v)) xs)

groupKeyBy' []                                    = []
groupKeyBy' [(ks, v)]                             = [(ks, v)]
groupKeyBy' ((ks1, v1):((ks2, v2):xs)) | v1 == v2 = groupKeyBy' ((ks1 ++ ks2, v1) : xs)
                                       | otherwise = (ks1, v1) : groupKeyBy' ((ks2, v2) : xs)

{- *** 4. Flows-to analysis -}

-- FlowsMap structure:
-- -- e.g. (v, [a, b]) means that 'a' and 'b' flow to 'v'
<<<<<<< HEAD
type FlowsMap = Map.Map Variable [Variable]
=======
type FlowsMap = Map.Map Variable [Variable] 
type Cycles = [(Variable, Variable)]
>>>>>>> a80b3930

flowAnalysisArrays :: Program Annotation -> [(ProgUnit Annotation, FlowsMap)]
flowAnalysisArrays ps = map (\p -> flowAnalysisArraysRecur p Map.empty) ps

flowAnalysisArraysRecur :: ProgUnit Annotation -> FlowsMap -> (ProgUnit Annotation, FlowsMap)
flowAnalysisArraysRecur p flowMap =
          let (p', flowMap') = runState (flowAnalysisArraysStep p) flowMap
          in if (flowMap == flowMap') then (p', flowMap')
             else  flowAnalysisArraysRecur p' flowMap'

flowAnalysisArraysStep :: ProgUnit Annotation -> State FlowsMap (ProgUnit Annotation)
flowAnalysisArraysStep p =
         let perBlock :: Block Annotation -> State FlowsMap (Block Annotation)
             perBlock b = let tenv = typeEnv b
                          in transformBiM (perStmt tenv) b

             lookupList :: Variable -> FlowsMap -> [Variable]
             lookupList v map = maybe [] id (Map.lookup v map)

             perStmt :: TypeEnv Annotation -> Fortran Annotation -> State FlowsMap (Fortran Annotation)
             perStmt tenv f@(Assg annotation span lhs rhs) =
                     do let lhses = [v | (Var _ _ [(VarName _ v, es)]) <- (universeBi lhs)::[Expr Annotation], length es > 0]
                        let rhses = [v | (Var _ _ [(VarName _ v, es)]) <- (universeBi rhs)::[Expr Annotation], length es > 0]
                        flowMap <- get
                        let pullInFlowsFromRight lhsV map rhsV = Map.insertWith (++) lhsV (lookupList rhsV map) map
                        let fromRightToLeft           map lhsV = foldl (pullInFlowsFromRight lhsV) map rhses
                        put $ foldl fromRightToLeft flowMap lhses
                        return f
             perStmt tenv f = return f
             
        in transformBiM perBlock p

-- Find all array accesses which have a cylcic dependency 
cyclicDependents :: FlowsMap -> Cycles
cyclicDependents flmap = let self = (invertRel flmap) `composeRelW` flmap
                             reflSubset = foldl (\p (k, ks) -> case (lookup k (map (\(a, b) -> (b, a)) ks)) of
                                                                  Nothing -> p
                                                                  Just v  -> (k, v) : p) [] (Map.assocs self)
                         in reflSubset

-- Inverts a relation (represented as a map)
invertRel :: Ord v => Map.Map k [v] -> Map.Map v [k]
invertRel m = foldl (\m (k, vs) -> foldl (\m' v -> Map.insertWith (++) v [k] m') m vs) Map.empty (Map.assocs m)

-- compose two relations with a witness of where the 'join' point in the middle is
-- e.g., for two relations R and S, if (a R b) and (b S c) then (a R.S (b, c))
composeRelW :: (Ord k, Ord v) => Map.Map k [v] -> Map.Map v [k] -> Map.Map k [(v, k)]
composeRelW r s = foldl (\rs (k, vs) -> foldl (\rs' v -> case (Map.lookup v s) of
                                                           Nothing -> rs'
                                                           Just k' -> Map.insertWith (++) k (map (\k -> (v,k)) k') rs') rs vs) Map.empty (Map.assocs r)<|MERGE_RESOLUTION|>--- conflicted
+++ resolved
@@ -39,12 +39,9 @@
 specInference :: Program Annotation -> String
 specInference p = let flowProgUnitPairs = flowAnalysisArrays p
                   in concatMap specInference' flowProgUnitPairs
-<<<<<<< HEAD
-=======
 -- Helper for appending the specification report information in the state monad
 addToReport :: String -> State String ()
 addToReport x = modify (\y -> y ++ x)
->>>>>>> a80b3930
 
 specInference' (p, flMap) =
              let formatSpec span (arrayVar, spec) =
@@ -73,13 +70,8 @@
                  perStmt tenv f@(For annotation span ivar start end inc body) = -- TODO: Get induction-variable info from here
                                                                                 return f
                  perStmt _ f = return f
-<<<<<<< HEAD
-
-             in let ?flowsMap = flMap
-=======
                  
              in let ?cycles = cyclicDependents flMap
->>>>>>> a80b3930
                 in let (_, output) = runState (transformBiM perBlock p) ""
                    in output
 
@@ -231,20 +223,6 @@
                                      where go (Span dim 1 dir sat) = Span dim 1 dir True
                                            go s = s
 
-<<<<<<< HEAD
-eqDim :: SpecI -> SpecI -> Bool
-eqDim (Reflx d) (Reflx d')                = (d == d')
-eqDim (Span d _ dir _) (Span d' _ dir' _) = (d == d')
-eqDim (Const d) (Const d')                = (d == d')
-eqDim (Const d) (Reflx d')                = d == d'
-eqDim (Reflx d) (Const d')                = d == d'
-eqDim (Span d _ _ _) (Reflx d')           = d == d'
-eqDim (Reflx d') (Span d _ _ _)           = d == d'
-eqDim (Const d) (Span d' _ _ _)           = d == d'
-eqDim (Span d _ _ _) (Const d')           = d == d'
--- eqDim _ _ = False
-=======
->>>>>>> a80b3930
 
 -- Coalesces two contiguous specifications (of the same dimension and direction)
 --  This is a partial operation and fails when the two specs are not contiguous
@@ -343,12 +321,8 @@
 
 -- FlowsMap structure:
 -- -- e.g. (v, [a, b]) means that 'a' and 'b' flow to 'v'
-<<<<<<< HEAD
-type FlowsMap = Map.Map Variable [Variable]
-=======
 type FlowsMap = Map.Map Variable [Variable] 
 type Cycles = [(Variable, Variable)]
->>>>>>> a80b3930
 
 flowAnalysisArrays :: Program Annotation -> [(ProgUnit Annotation, FlowsMap)]
 flowAnalysisArrays ps = map (\p -> flowAnalysisArraysRecur p Map.empty) ps
