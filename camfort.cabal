--- conflicted
+++ resolved
@@ -64,10 +64,7 @@
                         Camfort.PrettyPrint
                         Camfort.Traverse
                         Main
-<<<<<<< HEAD
-=======
-
->>>>>>> 20080eef
+
   build-depends:        base >= 4.6 && < 5,
                         ghc-prim >= 0.4.0.0,
                         containers >= 0.5.0.0,
@@ -90,11 +87,7 @@
                         transformers >= 0.4,
                         GenericPretty >= 1.2,
                         QuickCheck >= 2.8,
-<<<<<<< HEAD
                         fortran-src >= 0.1.0.2,
-=======
-                        fortran-src >= 0.1.0.1,
->>>>>>> 20080eef
                         filepath,
                         fgl >= 5.5,
                         bytestring >= 0.10
@@ -142,10 +135,7 @@
                         Camfort.Reprint
                         Camfort.PrettyPrint
                         Camfort.Traverse
-<<<<<<< HEAD
-=======
-
->>>>>>> 20080eef
+
   build-depends:        base >= 4.6 && < 5,
                         ghc-prim >= 0.4.0.0,
                         containers >= 0.5.0.0,
@@ -167,11 +157,7 @@
                         transformers >= 0.4,
                         vector >= 0.1,
                         GenericPretty >= 1.2,
-<<<<<<< HEAD
                         fortran-src >= 0.1.0.2,
-=======
-                        fortran-src >= 0.1.0.1,
->>>>>>> 20080eef
                         filepath,
                         bytestring >= 0.10,
                         fgl >= 5.5
@@ -192,7 +178,6 @@
   type:                 exitcode-stdio-1.0
   main-is:              Spec.hs
   hs-source-dirs:       tests
-<<<<<<< HEAD
   other-modules:        Camfort.Analysis.CommentAnnotatorSpec
                         Camfort.Helpers.VecSpec
                         Camfort.Specification.Stencils.CheckSpec
@@ -202,26 +187,17 @@
                         Camfort.Specification.UnitsSpec
                         Camfort.Transformation.CommonSpec
                         Camfort.Transformation.EquivalenceElimSpec
-=======
->>>>>>> 20080eef
   build-depends:        base >= 4.6 && < 5,
                         containers >= 0.5,
                         filepath >= 1.4,
                         directory >= 1.2,
                         hspec >= 2.2,
                         QuickCheck >= 2.8,
-<<<<<<< HEAD
                         fortran-src >= 0.1.0.2,
                         uniplate >= 1.6.10,
                         mtl >= 2.1,
                         bytestring >= 0.10,			
                         array >= 0.4,
                         hmatrix >= 0.15,
-=======
-                        fortran-src >= 0.1.0.1,
-                        uniplate >= 1.6.10,
-                        mtl >= 2.1,
-                        bytestring >= 0.10,			
->>>>>>> 20080eef
                         camfort
   default-language: Haskell2010