{-
   Copyright 2016, Dominic Orchard, Andrew Rice, Mistral Contrastin, Matthew Danish

   Licensed under the Apache License, Version 2.0 (the "License");
   you may not use this file except in compliance with the License.
   You may obtain a copy of the License at

       http://www.apache.org/licenses/LICENSE-2.0

   Unless required by applicable law or agreed to in writing, software
   distributed under the License is distributed on an "AS IS" BASIS,
   WITHOUT WARRANTIES OR CONDITIONS OF ANY KIND, either express or implied.
   See the License for the specific language governing permissions and
   limitations under the License.
-}

{-# LANGUAGE FlexibleInstances, UndecidableInstances, ImplicitParams, DoAndIfThenElse,
             MultiParamTypeClasses, FlexibleContexts, KindSignatures, ScopedTypeVariables, 
             DeriveGeneric, DeriveDataTypeable #-}

{-

 Provides support for outputting source files and analysis information

-}

module Output where

import Helpers
import Traverse

import qualified Language.Fortran.Parser as Fortran
import Language.Fortran.PreProcess
import Language.Fortran

import Analysis.Annotations
import Analysis.Syntax
import Language.Fortran as Fortran
import Language.Fortran.Pretty
import Transformation.Syntax

import System.Directory

import Data.Text hiding (zip,foldl,map,concatMap,take,drop,length,last,head,tail,replicate,concat)
import qualified Data.Text as Text 
import Data.Map.Lazy hiding (map, foldl)
import Data.Functor.Identity
import Data.Generics
import GHC.Generics
import Data.List hiding (zip)
import Data.Generics.Uniplate.Data
import Generics.Deriving.Copoint
import Data.Char
import Data.Generics.Zipper
import Data.Maybe
import Debug.Trace
import Control.Monad.Trans.State.Lazy
import Text.Printf

import Extensions.UnitsEnvironment


{-| Given a directory and list of triples of filenames, with their source text (if it exists) and
   their AST, write these to the director -}
outputFiles :: FileOrDir -> FileOrDir -> [(Filename, SourceText, Program Annotation)] -> IO ()
outputFiles inp outp pdata = 
  do outIsDir <- isDirectory outp
     inIsDir  <- isDirectory inp
     if outIsDir then
       do createDirectoryIfMissing True outp
          putStrLn $ "Writing refactored files to directory: " ++ outp ++ "/"
          isdir <- isDirectory inp 
          let inSrc = if isdir then inp else getDir inp
          mapM_ (\(f, input, ast') -> let f' = changeDir outp inSrc f
                                      in do checkDir f'
                                            putStrLn $ "Writing " ++ f'
                                            writeFile f' (reprint input f' ast')) pdata
     else
         if inIsDir || length pdata > 1 then 
             error $ "Error: attempting to output multiple files, but the given output destination " ++ 
                       "is a single file. \n" ++ "Please specify an output directory"
         else let outSrc = getDir outp
              in do createDirectoryIfMissing True outSrc
                    putStrLn $ "Writing refactored file to: " ++ outp 
                    let (f, input, ast') = head pdata
                    putStrLn $ "Writing " ++ outp
                    writeFile outp (reprint input outp ast')

outputFiles' :: FileOrDir -> FileOrDir -> [(Filename, SourceText)] -> IO ()
outputFiles' inp outp pdata = 
  do outIsDir <- isDirectory outp
     inIsDir  <- isDirectory inp
     if outIsDir then
       do createDirectoryIfMissing True outp
          putStrLn $ "Writing refactored files to directory: " ++ outp ++ "/"
          isdir <- isDirectory inp 
          let inSrc = if isdir then inp else getDir inp
          mapM_ (\(f, output) -> let f' = changeDir outp inSrc f
                                 in do checkDir f'
                                       putStrLn $ "Writing " ++ f'
                                       writeFile f' output) pdata
     else
         if inIsDir || length pdata > 1 then 
             error $ "Error: attempting to output multiple files, but the given output destination " ++ 
                       "is a single file. \n" ++ "Please specify an output directory"
         else let outSrc = getDir outp
              in do createDirectoryIfMissing True outSrc
                    putStrLn $ "Writing refactored file to: " ++ outp 
                    let (f, output) = head pdata
                    putStrLn $ "Writing " ++ outp
                    writeFile outp output

{-| changeDir is used to change the directory of a filename string.
    If the filename string has no directory then this is an identity  -}
changeDir newDir oldDir oldFilename = newDir ++ (listDiffL oldDir oldFilename)
                                      where listDiffL []     ys = ys
                                            listDiffL xs     [] = []
                                            listDiffL (x:xs) (y:ys) | x==y      = listDiffL xs ys
                                                                    | otherwise = ys

{-| output pre-analysis ASTs into the directory with the given file names (the list of ASTs should match the
    list of filenames) -}
outputAnalysisFiles :: FileOrDir -> [Program Annotation] -> [Filename] -> IO ()
outputAnalysisFiles dir asts files =
           do putStrLn $ "Writing analysis files to directory: " ++ dir ++ "/"
              mapM (\(ast', f) -> writeFile (f ++ ".html") ((concatMap outputHTML) ast')) (zip asts files)
              return ()

keyword = map pack
          ["end","subroutine","function","program","module","data", "common",
           "namelist", "external", "interface", "type", "include", "format", 
           "len", "kind", "dimension", "allocatable", "parameter", "external",
           "intent", "intrinsic", "optional", "pointer", "save", "target",
           "volatile", "public", "private", "sequence", "operator", "assignment",
           "procedure", "do", "if", "else", "then", "allocate", "backspace", 
           "call", "open", "close", "continue", "cycle", "deallocate", "endfile",
           "exit", "forall", "goto", "nullify", "inquire", "rewind", "stop", "where",
           "write", "rerun", "print", "read", "write", "implicit", "use"]

<<<<<<< HEAD

-- Define new pretty printing version for HTML output
data HTMLPP = HTMLPP
instance PPVersion HTMLPP

{-| Convert source code to a pretty-printed HTML format -}
outputHTML :: forall p . (Data p, Typeable p, PrintSlave p HTMLPP, PrintIndSlave (Fortran p) HTMLPP, Indentor (Decl p), Indentor (Fortran p)) => 
=======
outputHTMLA :: Fortran.ProgUnit Annotation -> String
outputHTMLA x = outputHTML x           

outputHTML :: forall p . (Data p, Typeable p, PrintSlave p HTMLPP, PrintSlave (Decl p) HTMLPP, PrintIndSlave (Fortran p) HTMLPP, Indentor (Decl p), Indentor (Fortran p)) => 
>>>>>>> e4b54429
              Fortran.ProgUnit p -> String
outputHTML prog = unpack html
                where
                  t :: SubName p -> SubName p
                  t (SubName p n) = SubName p (addColor blue n)
                  t x = x

                  purple = "#800080"
                  green = "#008000"
                  blue = "#000080"

                  toColor c t k = replace k (Text.concat [pack ("<span style='color:" ++ c ++ "'>"), k, pack "</span>"]) t
                  addColor c k = "<span style='color:" ++ c ++ "'>" ++ k ++ "</span>"
                  pre l = Text.concat [pack "<pre>", l, pack "</pre>"]
                  types = map pack ["real", "integer", "character", "type", "logical"]

                  html = let ?variant = HTMLPP
                         in 
                           (Text.append (pack $ "<head><script type='text/javascript' src='../source.js'></script>"
                                             ++ "<link href='../source.css' type='text/css' rel='stylesheet' /></head>"))
                         . (\t -> replace (pack "newline") (pack "\n") t)
                         . (Text.concat . (map pre) . Text.lines)
                         . (\t -> foldl (toColor green) t types)
                         . (\t -> foldl (toColor purple) t keyword)
                         . (pack . printMaster)
                         -- . (pack . output) 
                         -- . (pack . paraBi (\p -> \ss -> (showPara p) ++ ss) "")
                         -- . (pack . (para (\p -> \ss -> showPara p ++ (Prelude.concat ss))))
                         . (transformBi t) $ prog

{- | Pretty printer for HTML, specialised to the analysis of CamFort, which mostly uses the default master
     behaviour, but with a few special cases -}
                   
instance PrintSlave Bool HTMLPP where
    printSlave = show

instance PrintSlave SrcLoc HTMLPP where
    printSlave _ = "" -- not sure if I want this to shown

instance (PrintSlave (Decl p) HTMLPP, PrintIndSlave (Fortran p) HTMLPP, PrintSlave p HTMLPP, Indentor (Decl p), Indentor (Fortran p)) => PrintSlave (ProgUnit p) HTMLPP where
    printSlave = printMaster

instance PrintSlave (DataForm p) HTMLPP where
    printSlave = printMaster

instance (PrintSlave (DataForm p) HTMLPP) => PrintSlave (SubName p) HTMLPP where
    printSlave = printMaster

instance (PrintSlave (Decl p) HTMLPP) => PrintSlave (Implicit p) HTMLPP where
    printSlave = printMaster

instance {-# OVERLAPPABLE #-} (Indentor (Decl p), PrintSlave (DataForm p) HTMLPP) => PrintSlave (Decl p) HTMLPP where
    printSlave = printMaster

instance {-# OVERLAPS #-} PrintSlave (Decl Annotation) HTMLPP where
    printSlave t = let i = 0
                   in "<div style=''>" ++ (outputAnn (tag t) False i showt) ++  (annotationMark i t (printMaster t)) ++ "</div>"
                    where showt = prettyp (show (setCompactSrcLocs $ fmap (\x -> ()) t))


instance PrintSlave (Type p) HTMLPP where
    printSlave = printMaster

instance PrintSlave (VarName p) HTMLPP where
    printSlave = printMaster

instance (PrintSlave (DataForm p) HTMLPP) => PrintSlave (Expr p) HTMLPP where
    printSlave = printMaster

instance PrintSlave (UnaryOp p) HTMLPP where
    printSlave = printMaster

instance PrintSlave (BinOp p) HTMLPP where
    printSlave = printMaster

instance PrintSlave (ArgList p) HTMLPP where
    printSlave = printMaster

instance PrintSlave (BaseType p) HTMLPP where
    printSlave = printMaster

instance (PrintSlave (Decl p) HTMLPP, Indentor (Decl p)) => PrintSlave (InterfaceSpec p) HTMLPP where
    printSlave = printMaster

instance PrintSlave (Arg p) HTMLPP where
    printSlave = printMaster

instance PrintSlave (ArgName p) HTMLPP where
    printSlave = printMaster

instance PrintSlave (GSpec p) HTMLPP where
    printSlave = printMaster

instance PrintSlave (Attr p) HTMLPP where
    printSlave = printMaster

instance PrintSlave (Fraction p) HTMLPP where
    printSlave = printMaster

instance PrintSlave (MeasureUnitSpec p) HTMLPP where
    printSlave = printMaster

instance (PrintSlave (Decl p) HTMLPP, PrintSlave (DataForm p) HTMLPP, PrintIndSlave (Fortran p) HTMLPP, PrintSlave p HTMLPP, Indentor (Fortran p), Indentor (Decl p)) => PrintSlave (Block p) HTMLPP where
    printSlave = printMaster

instance PrintSlave (Uses p) HTMLPP where
    printSlave u = showUse' u

showUse' :: Uses p -> String
showUse' (UseNil _) = ""
showUse' (Uses _ (Use n []) us _) = ("use "++n++"\n") ++ (showUse' us)
showUse' (Uses _ (Use n renames) us _) = ("use "++n++", " ++ (Prelude.concat $ Data.List.intersperse ", " (map (\(a, b) -> a ++ " => " ++ b) renames)) ++ "\n") ++ (showUse' us)

instance (PrintIndSlave (Fortran p) HTMLPP, PrintSlave p HTMLPP, Indentor (Fortran p)) => PrintSlave (Fortran p) HTMLPP where
    printSlave (For p _ v e e' e'' f) = "do"++" "++printSlave v++" = "++printSlave e++", "++
                                   printSlave e'++", "++printSlave e''++"\n"++
                                   "<span style='color:#707d8f'>"++"{"++printSlave p++"}</span>\n" ++ 
                                   (printIndSlave 1 f)++"\n"++(ind 1)++"end do"
    printSlave t = printMaster t

instance PrintSlave (Spec p) HTMLPP where
    printSlave = printMaster

instance Indentor (Fortran Bool) where
    indR t i = if (tag t) then
                   let (s, SrcLoc f l c) = srcSpan t
                   in Prelude.take c (repeat ' ')
               else ind i

instance PrintIndSlave (Fortran A1) HTMLPP where
    printIndSlave = printIndMaster

instance PrintIndSlave (Fortran Annotation) HTMLPP where

    printIndSlave i t@(For p _ v e e' e'' f) = (outputAnn p False i (show t)) ++ 
                                          annotationMark i t
                                          ((ind i) ++ "do"++" "++printSlave v++" = "++
                                           printSlave e++", "++
                                           printSlave e'++", "++printSlave e''++"\n"++
                                           (printIndSlave (i+1) f)++"\n"++(ind i)++"end do")

                                         
    -- printIndSlave i t@(FSeq p f1 f2) =  (outputAnn p False i) ++ printIndSlave i f1 ++ printIndSlave i f2
    printIndSlave i t = "<div style=''>" ++ (outputAnn (rextract t) False i showt) ++  (annotationMark i t (printIndMaster i t)) ++ "</div>"
                          where showt = prettyp (show (setCompactSrcLocs $ fmap (\x -> ()) t))
                             
{-
instance PrintIndSlave (Decl p) HTMLPP where
    outputPrintSlave i t = "<div style=''>" ++ (outputAnn (rextract t) False i showt) ++  (annotationMark i t (printIndMaster i t)) ++ "</div>"
                        where showt = prettyp (show (setCompactSrcLocs $ fmap (\x -> ()) t))x
-}

countToColor n = colors !! (n `mod` (length colors)) --  printf "#%06x" ((256*256*256 - (n * 40)) :: Int)

colors = ["#ffeeee", "#eeffee", "#eeeeff", "#ffffee",
          "#eeffff", "#eeffee", "#ffdddd", "#ddffdd", 
          "#ddddff", "#ffffdd", "#ffddff", "#ddffff", 
          "#eecccc", "#cceecc", "#eeeecc", "#ddeeee"]

prettyp xs = prettyp' xs 0 []
prettyp' [] n f       = []
prettyp' ('(':xs) n f = let k = "<span style='background-color:" ++ (countToColor n) ++ ";'>" 
                 in  if (nearbyClose xs 10) then 
                         k ++ ('(':(prettyp' xs n (False:f)))
                     else
                         ("<br>" ++ (concat $ replicate (2 * (n+1)) "&nbsp;")) ++ k ++ ('(' : (prettyp' xs (n+1) (True:f)))
prettyp' (')':xs) n (False:f) = ')' : ("</span>" ++ prettyp' xs n f)
prettyp' (')':xs) n (True:f)  = ')' : ("</span>" ++ prettyp' xs (n - 1) f)
prettyp' (x:xs) n f = x : prettyp' xs n f

nearbyClose []       n = False
nearbyClose _        0 = False
nearbyClose ('(':(')':xs)) n = nearbyClose xs (n - 2)
nearbyClose (')':xs) n = True
nearbyClose (x:xs)   n = nearbyClose xs (n - 1)


annotationMark i t x = "<div class='clickable' onClick='toggle(" ++  
                       (show $ number (tag t)) ++ ");'>" ++
                       x ++ "</div>"


row xs = "<tr>" ++ (concatMap (\x -> "<td>" ++ x ++ "</td>") xs) ++ "</tr>"

instance PrintSlave Annotation HTMLPP where
    printSlave t = outputAnn t False 0 (show t)

breakUp xs = breakup' xs 0 False
              where breakup' [] _ _ = []
                    breakup' (x:xs) c mode | x == '<' = x : (breakup' xs c True)
                                           | x == '>' = x : (breakup' xs c False)
                                           | c >= 80 && (not mode) = x : ("newline" ++ breakup' xs 0 False)
                                           | mode                  = x : (breakup' xs c mode)
                                           | otherwise             = x : (breakup' xs (c+1) mode)

 --  (take 80 xs) ++ "newline" ++ (if (drop 80 xs) == [] then [] else breakUp (drop 80 xs))

outputAnn t visible i astString = 
     "<div id='a" ++ (show $ number t) ++ "' style='" ++
     (if visible then "" else "display:none;") ++
     "' class'outer'><div class='spacer'><pre>" ++ (indent 3 i) ++ "</pre></div>" ++ 
     "<div class='annotation'><div class='number'>" ++ (show $ number t) ++ "</div>" ++ 
     "<div><div class='clickable' onClick=\"toggle('" ++ (show $ number t) ++  "src');\">" ++
     "<u>show ast</u></div><div id='a" ++ (show $ number t) ++ "src' " ++
     "style='background:#fff;display:none;width:600px;overflow:wrap;'>" ++ (astString) ++ "</div></div>" ++ "<p><table>" ++
     row ["lives: (in) ",    showList $ (map show) $ fst $ lives t, "(out)", showList $ (map show) $ snd $ lives t] ++ 
     row ["indices:",  showList $ indices t] ++ 
     row ["successors:", showList $ (map show) (successorStmts t)] ++ 
     row ["arrays R:", showExps (assocs $ arrsRead t)] ++ 
     row ["arrays W:", showExps (assocs $ arrsWrite t)] ++
     "</table></p></div><br />\n\r\n" 
         where
           listToPair x       = "(" ++ listToPair' x ++ ")"
           listToPair' []     = ""
           listToPair' [x]    = printMaster x
           listToPair' (x:xs) = printMaster x ++ ", " ++ listToPair' xs

           showExps []           = ""
           showExps [(v, es)]    = "[" ++ v ++ ": " ++ (showList $ map listToPair es) ++ "]"
           showExps ((v, es):ys) = (showExps [(v, es)]) ++ ", " ++ (showExps ys)


           showList []  = ""
           showList [x] = x
           showList (x:xs) = x ++ ", " ++ showList xs


type A1 =  Bool


-- inBounds :: SrcLoc -> (SrcLoc, SrcLoc) -> Bool
-- inBounds x (l,u) = (lineCol x) >= (lineCol l) && (lineCol x) < (lineCol u)


takeBounds (l, u) inp = takeBounds' (lineCol l, lineCol u) [] inp 

takeBounds' ((ll, lc), (ul, uc)) tk inp  =
    if (ll == ul && lc == uc) || (ll > ul) then (Prelude.reverse tk, inp)
    else case inp of []             -> (Prelude.reverse tk, inp)
                     ([]:[])        -> (Prelude.reverse tk, inp)
                     ([]:ys)        -> takeBounds' ((ll+1, 0), (ul, uc)) ('\n':tk) ys
                     ((x:xs):ys)    -> takeBounds' ((ll, lc+1), (ul, uc)) (x:tk) (xs:ys) 

{- Indenting for refactored code -}

instance Tagged p => Indentor (p Annotation) where
    indR t i = case (refactored . tag $ t) of
                 Just (SrcLoc f _ c) -> Prelude.take c (repeat ' ')
                 Nothing             -> ind i


-- Start of GLORIOUS REFACTORING ALGORITHM!

{-| -}
reprint :: SourceText -> Filename -> Program Annotation -> String
reprint ""    f p = let ?variant = DefaultPP in foldl (\a b -> a ++ "\n" ++ printMaster b) "" p 
reprint input f p = let input' = Prelude.lines input
                        start = SrcLoc f 1 0
                        end = SrcLoc f (Prelude.length input') (1 + (Prelude.length $ Prelude.last input'))
                        (pn, cursorn) = runIdentity $ evalStateT (reprintC start input' (toZipper p)) 0
                        (_, inpn) = takeBounds (start, cursorn) input'
                        (pe, _) = takeBounds (cursorn, end) inpn
                     in pn ++ pe

reprintC :: Monad m => SrcLoc -> [String] -> Zipper a -> StateT Int m (String, SrcLoc)
reprintC cursor inp z = 
                        do (p1, cursor', flag) <- query (refactoring inp cursor) z 

                           (_, inp')       <- return $ takeBounds (cursor, cursor') inp
                           (p2, cursor'')  <- if flag then return ("", cursor') 
                                                      else enterDown cursor' inp' z

                           (_, inp'')      <- return $ takeBounds (cursor', cursor'') inp'
                           (p3, cursor''') <- enterRight cursor'' inp'' z

                           return (p1 ++ p2 ++ p3, cursor''')

enterDown cursor inp z = case (down' z) of
                             Just dz -> reprintC cursor inp dz
                             Nothing -> return $ ("", cursor)

enterRight cursor inp z = case (right z) of
                             Just rz -> reprintC cursor inp rz
                             Nothing -> return $ ("", cursor)

-- End of GLORIOUS REFACTORING ALGORITHM


{- Specifies how to do specific refactorings
  (uses generic query extension - remember extQ is non-symmetric)
-}

refactoring :: (Typeable a, Monad m) => [String] -> SrcLoc -> a -> StateT Int m (String, SrcLoc, Bool)
refactoring inp cursor = ((((\_ -> return ("", cursor, False)) 
                              `extQ` (refactorUses inp cursor))
                                 `extQ` (refactorDecl inp cursor))
                                    `extQ` (refactorArgName inp cursor))
                                       `extQ` (refactorFortran inp cursor)


refactorFortran :: Monad m => [String] -> SrcLoc -> Fortran Annotation -> StateT Int m (String, SrcLoc, Bool)
refactorFortran inp cursor e =  return $ 
       if (pRefactored $ tag e) then 
          let (lb, ub) = srcSpan e
              (p0, _) = takeBounds (cursor, lb) inp 
              outE = pprint e
              lnl = case e of (NullStmt _ _) -> (if ((p0 /= []) && (Prelude.last p0 /= '\n')) then "\n" else "")
                              _              -> ""
              lnl2 = if ((p0 /= []) && (Prelude.last p0 /= '\n')) then "\n" else ""
              textOut = if p0 == "\n" then outE else (p0 ++ lnl2 ++ outE ++ lnl)
          in (textOut, ub, True)
       else ("", cursor, False)


refactorDecl :: Monad m => [String] -> SrcLoc -> Decl Annotation -> StateT Int m (String, SrcLoc, Bool)
refactorDecl inp cursor d = 
    if (pRefactored $ tag d) then
       let (lb, ub) = srcSpan d
           (p0, _) = takeBounds (cursor, lb) inp
           textOut = p0 ++ (pprint d)
       in do textOut' <- -- The following compensates new lines with removed lines
                         case d of 
                           (NullDecl _ _) -> 
                              do added <- get 
                                 let diff = linesCovered ub lb 
                                 -- remove empty newlines here if extra lines have been added
                                 let (text, removed) = if added <= diff
                                                         then removeNewLines textOut added
                                                         else removeNewLines textOut diff
                                 put (added - removed)
                                 return text
                           otherwise -> return textOut 
             return (textOut', ub, True)
    else return ("", cursor, False)

refactorArgName :: Monad m => [String] -> SrcLoc -> ArgName Annotation -> m (String, SrcLoc, Bool)
refactorArgName inp cursor a = return $ 
        case (refactored $ tag a) of
            Just lb -> let (p0, _) = takeBounds (cursor, lb) inp
                       in (p0 ++ pprint a, lb, True)
            Nothing -> ("", cursor, False)

refactorUses :: Monad m => [String] -> SrcLoc -> Uses Annotation -> StateT Int m (String, SrcLoc, Bool)
refactorUses inp cursor u = 
    let ?variant = HTMLPP in
        case (refactored $ tag u) of
           Just lb -> let (p0, _) = takeBounds (cursor, lb) inp
                          syntax  = printSlave u
                       in do added <- get
                             if (newNode $ tag u) then put (added + (countLines syntax))
                                                  else return ()
                             return (p0 ++ syntax, toCol0 lb, True)
           Nothing -> return ("", cursor, False) 

countLines []        = 0
countLines ('\n':xs) = 1 + countLines xs
countLines (x:xs)    = countLines xs

{- 'removeNewLines xs n' removes at most 'n' new lines characters from the input string 
    xs, returning the new string and the number of new lines that were removed. Note 
    that the number of new lines removed might actually be less than 'n'- but in principle
    this should not happen with the usaage in 'refactorDecl' -}

removeNewLines [] n = ([], 0)

removeNewLines xs 0 = (xs, 0)

-- Deal with CR LF in the same way as just LF 
removeNewLines ('\r':('\n':('\r':('\n':xs)))) n = let (xs', n') = removeNewLines ('\r':'\n':xs) (n - 1)
                                                   in (xs', n' + 1)

removeNewLines ('\n':('\n':xs)) n = let (xs', n') = removeNewLines ('\n':xs) (n - 1)
                                     in (xs', n' + 1)
removeNewLines (x:xs) n = let (xs', n') = removeNewLines xs n
                          in (x:xs', n)

--removeNewLines ('\n':xs) 0 = let (xs', n') = removeNewLines xs 0
--                             in ('\n':xs', 0)
<|MERGE_RESOLUTION|>--- conflicted
+++ resolved
@@ -137,20 +137,16 @@
            "exit", "forall", "goto", "nullify", "inquire", "rewind", "stop", "where",
            "write", "rerun", "print", "read", "write", "implicit", "use"]
 
-<<<<<<< HEAD
 
 -- Define new pretty printing version for HTML output
 data HTMLPP = HTMLPP
 instance PPVersion HTMLPP
 
 {-| Convert source code to a pretty-printed HTML format -}
-outputHTML :: forall p . (Data p, Typeable p, PrintSlave p HTMLPP, PrintIndSlave (Fortran p) HTMLPP, Indentor (Decl p), Indentor (Fortran p)) => 
-=======
 outputHTMLA :: Fortran.ProgUnit Annotation -> String
 outputHTMLA x = outputHTML x           
 
 outputHTML :: forall p . (Data p, Typeable p, PrintSlave p HTMLPP, PrintSlave (Decl p) HTMLPP, PrintIndSlave (Fortran p) HTMLPP, Indentor (Decl p), Indentor (Fortran p)) => 
->>>>>>> e4b54429
               Fortran.ProgUnit p -> String
 outputHTML prog = unpack html
                 where
