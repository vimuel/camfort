--- conflicted
+++ resolved
@@ -1,15 +1,3 @@
-> {-# LANGUAGE FlexibleInstances #-}
-> {-# LANGUAGE FlexibleContexts #-}
-> {-# LANGUAGE MultiParamTypeClasses #-}
-
-> {-# LANGUAGE ScopedTypeVariables #-}
-> {-# LANGUAGE OverlappingInstances #-}
-
-> {-# LANGUAGE TupleSections #-}
-> {-# LANGUAGE DoAndIfThenElse #-}
-
-> {-# LANGUAGE ImplicitParams #-}
-
 > module Main where
 
 > import Language.Fortran.Parser
@@ -19,15 +7,9 @@
 > import System.Environment
 > import System.IO
 
-> -- import Language.Haskell.Parser
 > import Language.Haskell.ParseMonad
 
-> import Data.Generics.Str
 > import Data.Generics.Uniplate.Operations
-
-> import Control.Comonad
-> import Control.Monad
-> import Control.Monad.State.Lazy
 
 > import Analysis.Annotations
 
@@ -47,55 +29,57 @@
 
 > import Debug.Trace
 
-> import Data.Data
-> import Data.Typeable
-> import qualified Data.Maybe as MaybeList
-
 > import Data.List (nub, (\\), elemIndices)
 > import Data.Text hiding (length, head, concatMap, map, filter, take, last)
 
 > version = 0.615
 
-> data ArgType = Named String | NamedList String 
-
-
-> introMessage = "CamFort " ++ (show version) ++ " - Cambridge Fortran Infrastructure."
-> usage = "Usage: camfort <function> <directory> \n\n"
-> menu = "Refactor functions: \n \t common \t [common block elimination] \n " ++
->                " \t commonArg \t [common block elimination (to paramter passing)] \n" ++
->                " \t equivalence \t [equivalence elimination] \n" ++
->                " \t dataType \t [derived data type introduction] \n" ++
->                " \t dead \t\t [dead-code eliminate] \n" ++ "\n" ++
->        "Analysis functions: \n \t lva \t\t [live-variable analysis] \n " ++
->                           "\t loops \t\t [analyse loops] \n\n"
-
-> main = do putStrLn $ introMessage 
+Register all availble refactorings and analyses
+-----------------------------------------------
+
+> refactorings = 
+>     [("common", (common, "common block elimination")),
+>      ("commonArg", (commonToArgs, "common block elimination (to parameter passing)")),
+>      ("equivalence", (equivalences, "equivalence elimination")),
+>      ("dataType", (typeStructuring, "derived data type introduction")),
+>      ("dead", (dead, "dead-code elimination"))]
+>            
+> analyses = 
+>     [("lva", (lvaA, "live-variable analysis")),
+>      ("loops", (loops, "loop information"))]
+
+> main = do putStrLn introMessage 
 >           d <- getArgs 
 >           if (length d == 2) then
 >              let (func:(dir:_)) = d
->              in case func of
->                    "common" -> common dir
->                    "commonToCalls" -> commonToCalls dir
->                    "equivalence" -> equivalences dir
->                    "dead" -> dead dir
->                    "lva" -> lvaA dir
->                    "dataType" -> typeStructuring dir;
->                    "loops" -> loops dir
->                    "ast"   -> ast dir (d!!2)
->                    _ -> putStrLn $ usage ++ menu
+>              in case (lookup func (analyses ++ refactorings)) of 
+>                   Just (func, _) -> func dir
+>                   Nothing ->
+>                       case func of 
+>                          "ast"   -> ast dir (d!!2)
+>                          _ -> putStrLn $ usage ++ menu
 >           else
 >              putStrLn $ usage ++ menu
 
-<<<<<<< HEAD
+User information
+
+> introMessage = "CamFort " ++ (show version) ++ " - Cambridge Fortran Infrastructure."
+> usage = "Usage: camfort <function> <directory> \n\n"
+> menu = "Refactor functions:\n"
+>         ++ concatMap (\(k, (_, info)) -> "\t" ++ k ++ "\t [" ++ info ++ "] \n") refactorings
+>         ++ "Analysis functions:\n" 
+>         ++ concatMap (\(k, (_, info)) -> "\t" ++ k ++ "\t [" ++ info ++ "] \n") analyses
+
+Wrappers on all of the features
+--------------------------------
+
 > typeStructuring d = 
 >      do putStrLn $ "Introducing derived data types for source in directory " ++ show d ++ "\n"
 >         doRefactor typeStruct d
-=======
+
 > ast d f = do (_, _, p) <- readParseSrcFile (d ++ "/" ++ f)
 >              putStrLn $ show p
 
-> typeStructuring d = doRefactor typeStruct d
->>>>>>> d561c029
 
 > loops d =  do putStrLn $ "Analysing loops for source in directory " ++ show d ++ "\n"
 >               doAnalysis loopAnalyse d
@@ -107,8 +91,8 @@
 > dead d = do putStrLn $ "Eliminating dead code for source in directory " ++ show d ++ "\n"
 >             doRefactor ((mapM (deadCode False))) d
 
-> commonToCalls d = do putStrLn $ "Refactoring common blocks for source in directory " ++ show d ++ "\n"
->                      doRefactor (commonElimToCalls d) d
+> commonToArgs d = do putStrLn $ "Refactoring common blocks for source in directory " ++ show d ++ "\n"
+>                     doRefactor (commonElimToCalls d) d
 
 > common d = do putStrLn $ "Refactoring common blocks for source in directory " ++ show d ++ "\n"
 >               doRefactor (commonElimToModules d) d
@@ -117,7 +101,9 @@
 >            do putStrLn $ "Refactoring equivalences blocks for source in directory " ++ show d ++ "\n"
 >               doRefactor (mapM refactorEquivalences) d
 
+
 General analysis/refactor builders
+----------------------------------
 
 > doAnalysis aFun d = do putStrLn $ "Exclude any files from " ++ d ++ "/? (comma-separate list)\n"
 >                        excludes <- getLine
